--- conflicted
+++ resolved
@@ -56,15 +56,11 @@
 use aptos_vm::AptosVM;
 use aptos_vm_genesis::{GENESIS_KEYPAIR, test_genesis_change_set_and_validators};
 use aptos_node::indexer::bootstrap_indexer;
-<<<<<<< HEAD
-use aptos_indexer_grpc_fullnode::runtime::bootstrap as bootstrap_indexer_grpc;
-=======
 use aptos_indexer::runtime::run_forever;
 // use aptos_indexer_grpc_fullnode::runtime::bootstrap as bootstrap_indexer_grpc;
 use aptos_indexer_grpc_fullnode::runtime::FullnodeDataService;
 use aptos_protos::internal::fullnode::v1::fullnode_data_server::{FullnodeData, FullnodeDataServer};
 use std::net::ToSocketAddrs;
->>>>>>> 13e4be18
 
 use crate::{block::Block, state};
 use crate::api::chain_handlers::{AccountStateArgs, BlockArgs, ChainHandler, ChainService, GetTransactionByVersionArgs, PageArgs, RpcEventHandleReq, RpcEventNumReq, RpcReq, RpcRes, RpcTableReq};
@@ -1356,9 +1352,6 @@
         let (mempool_client_sender,
             mut mempool_client_receiver) = futures_mpsc::channel::<MempoolClientRequest>(10);
         let sender = MempoolClientSender::from(mempool_client_sender.clone());
-<<<<<<< HEAD
-        let node_config = NodeConfig::default();
-=======
         let mut node_config = NodeConfig::default();
 
 
@@ -1385,7 +1378,6 @@
         node_config.indexer_grpc.output_batch_size = Some(4);
         node_config.indexer_grpc.address = Some(String::from("0.0.0.0"));
 
->>>>>>> 13e4be18
         let context = Context::new(ChainId::test(),
                                    db.1.reader.clone(),
                                    sender, node_config.clone());
@@ -1414,14 +1406,6 @@
             }
         });
 
-<<<<<<< HEAD
-        // start the indexer service
-        tokio::task::spawn(async move {
-            bootstrap_indexer_grpc(&node_config, ChainId::test(), db.1.reader.clone(), mempool_client_sender.clone()).unwrap();
-            bootstrap_indexer(&node_config, ChainId::test(), db.1.reader.clone(), MempoolClientSender::from(mempool_client_sender.clone())).unwrap();
-        });
-
-=======
         // start the indexer services (this is already sent to the background, so I think we're good)
         // bootstrap_indexer_grpc(&node_config, ChainId::test(), db.1.reader.clone(), mempool_client_sender.clone()).unwrap();
         let indexer_context = Arc::new(context.clone());
@@ -1433,11 +1417,6 @@
             output_batch_size: 4,
         };
 
-        tokio::spawn(async move {
-            println!("Does this show?")
-        });
-    
-        println!("Starting server");
         tokio::spawn(async move {
 
             println!("Starting indexer gRPC service.");
@@ -1451,17 +1430,14 @@
                 },
                 Err(e) => {
                     eprintln!("Failed to start server");
-                    // io::stdout().flush().unwrap(); // Ensuring the output is flushed
                 }
             }
 
         });
         tokio::spawn(async move {
-            println!("Starting indexer server.");
+            println!("Starting indexer trailer.");
             run_forever(indexer_config, indexer_context.clone()).await;
         });
-        // bootstrap_indexer(&node_config, ChainId::test(), db.1.reader.clone(), MempoolClientSender::from(mempool_client_sender.clone())).unwrap();
->>>>>>> 13e4be18
 
     }
 }
