--- conflicted
+++ resolved
@@ -23,8 +23,4 @@
       uses: actions-rs/toolchain@v1
       with:
         profile: minimal
-<<<<<<< HEAD
-        toolchain: 1.70.0
-=======
-        toolchain: 1.73
->>>>>>> a74928f4
+        toolchain: 1.73