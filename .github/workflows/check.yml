name: Cargo Check

on:
  push:
    branches:
      - main

jobs:
  check:
    runs-on: ubuntu-latest

    steps:
      - name: Checkout Repository
        uses: actions/checkout@v2
        with:
          submodules: 'recursive'

      - name: Set up Rust
        uses: actions-rs/toolchain@v1
        with:
          profile: minimal
          toolchain: nightly
          override: true

      - name: Run Cargo Check
<<<<<<< HEAD
        working-directory: ./m1  # Ensures we're in the correct directory
        run: cargo check
=======
        working-directory: subnet  # Ensures we're in the correct directory
        run: RUSTFLAGS="--cfg tokio_unstable" cargo check
>>>>>>> 533e5421
<|MERGE_RESOLUTION|>--- conflicted
+++ resolved
@@ -23,10 +23,5 @@
           override: true
 
       - name: Run Cargo Check
-<<<<<<< HEAD
         working-directory: ./m1  # Ensures we're in the correct directory
-        run: cargo check
-=======
-        working-directory: subnet  # Ensures we're in the correct directory
-        run: RUSTFLAGS="--cfg tokio_unstable" cargo check
->>>>>>> 533e5421
+        run: cargo check